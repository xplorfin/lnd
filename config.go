// Copyright (c) 2013-2017 The btcsuite developers
// Copyright (c) 2015-2016 The Decred developers
// Copyright (C) 2015-2020 The Lightning Network Developers

package lnd

import (
	"errors"
	"fmt"
	"io/ioutil"
	"net"
	"os"
	"os/user"
	"path"
	"path/filepath"
	"regexp"
	"strconv"
	"strings"
	"time"

	"github.com/btcsuite/btcutil"
	flags "github.com/jessevdk/go-flags"
	"github.com/lightningnetwork/lnd/autopilot"
	"github.com/lightningnetwork/lnd/build"
	"github.com/lightningnetwork/lnd/chanbackup"
	"github.com/lightningnetwork/lnd/channeldb"
	"github.com/lightningnetwork/lnd/discovery"
	"github.com/lightningnetwork/lnd/htlcswitch"
	"github.com/lightningnetwork/lnd/htlcswitch/hodl"
	"github.com/lightningnetwork/lnd/input"
	"github.com/lightningnetwork/lnd/lncfg"
	"github.com/lightningnetwork/lnd/lnrpc/routerrpc"
	"github.com/lightningnetwork/lnd/lnrpc/signrpc"
	"github.com/lightningnetwork/lnd/routing"
	"github.com/lightningnetwork/lnd/tor"
)

const (
	defaultDataDirname        = "data"
	defaultChainSubDirname    = "chain"
	defaultGraphSubDirname    = "graph"
	defaultTowerSubDirname    = "watchtower"
	defaultTLSCertFilename    = "tls.cert"
	defaultTLSKeyFilename     = "tls.key"
	defaultAdminMacFilename   = "admin.macaroon"
	defaultReadMacFilename    = "readonly.macaroon"
	defaultInvoiceMacFilename = "invoice.macaroon"
	defaultLogLevel           = "info"
	defaultLogDirname         = "logs"
	defaultLogFilename        = "lnd.log"
	defaultRPCPort            = 10009
	defaultRESTPort           = 8080
	defaultPeerPort           = 9735
	defaultExternalSSLPort    = 8787
	defaultRPCHost            = "localhost"

	defaultNoSeedBackup                  = false
	defaultPaymentsExpirationGracePeriod = time.Duration(0)
	defaultTrickleDelay                  = 90 * 1000
	defaultChanStatusSampleInterval      = time.Minute
	defaultChanEnableTimeout             = 19 * time.Minute
	defaultChanDisableTimeout            = 20 * time.Minute
	defaultHeightHintCacheQueryDisable   = false
	defaultMaxLogFiles                   = 3
	defaultMaxLogFileSize                = 10
	defaultMinBackoff                    = time.Second
	defaultMaxBackoff                    = time.Hour

	defaultTorSOCKSPort            = 9050
	defaultTorDNSHost              = "soa.nodes.lightning.directory"
	defaultTorDNSPort              = 53
	defaultTorControlPort          = 9051
	defaultTorV2PrivateKeyFilename = "v2_onion_private_key"
	defaultTorV3PrivateKeyFilename = "v3_onion_private_key"

	// minTimeLockDelta is the minimum timelock we require for incoming
	// HTLCs on our channels.
	minTimeLockDelta = routing.MinCLTVDelta

	// defaultAcceptorTimeout is the time after which an RPCAcceptor will time
	// out and return false if it hasn't yet received a response.
	defaultAcceptorTimeout = 15 * time.Second

	defaultAlias = ""
	defaultColor = "#3399FF"

	// defaultHostSampleInterval is the default amount of time that the
	// HostAnnouncer will wait between DNS resolutions to check if the
	// backing IP of a host has changed.
	defaultHostSampleInterval = time.Minute * 5

	// defaultRemoteMaxHtlcs specifies the default limit for maximum
	// concurrent HTLCs the remote party may add to commitment transactions.
	// This value can be overridden with --default-remote-max-htlcs.
	defaultRemoteMaxHtlcs = 483

	defaultChainInterval = time.Minute
	defaultChainTimeout  = time.Second * 10
	defaultChainBackoff  = time.Second * 30
	defaultChainAttempts = 3

	// Set defaults for a health check which ensures that we have space
	// available on disk. Although this check is off by default so that we
	// avoid breaking any existing setups (particularly on mobile), we still
	// set the other default values so that the health check can be easily
	// enabled with sane defaults.
	defaultRequiredDisk = 0.1
	defaultDiskInterval = time.Hour * 12
	defaultDiskTimeout  = time.Second * 5
	defaultDiskBackoff  = time.Minute
	defaultDiskAttempts = 0
)

var (
	// DefaultLndDir is the default directory where lnd tries to find its
	// configuration file and store its data. This is a directory in the
	// user's application data, for example:
	//   C:\Users\<username>\AppData\Local\Lnd on Windows
	//   ~/.lnd on Linux
	//   ~/Library/Application Support/Lnd on MacOS
	DefaultLndDir = btcutil.AppDataDir("lnd", false)

	// DefaultConfigFile is the default full path of lnd's configuration
	// file.
	DefaultConfigFile = filepath.Join(DefaultLndDir, lncfg.DefaultConfigFilename)

	defaultDataDir = filepath.Join(DefaultLndDir, defaultDataDirname)
	defaultLogDir  = filepath.Join(DefaultLndDir, defaultLogDirname)

	defaultTowerDir = filepath.Join(defaultDataDir, defaultTowerSubDirname)

	defaultTLSCertPath = filepath.Join(DefaultLndDir, defaultTLSCertFilename)
	defaultTLSKeyPath  = filepath.Join(DefaultLndDir, defaultTLSKeyFilename)

	defaultBtcdDir         = btcutil.AppDataDir("btcd", false)
	defaultBtcdRPCCertFile = filepath.Join(defaultBtcdDir, "rpc.cert")

	defaultLtcdDir         = btcutil.AppDataDir("ltcd", false)
	defaultLtcdRPCCertFile = filepath.Join(defaultLtcdDir, "rpc.cert")

	defaultBitcoindDir  = btcutil.AppDataDir("bitcoin", false)
	defaultLitecoindDir = btcutil.AppDataDir("litecoin", false)

	defaultTorSOCKS   = net.JoinHostPort("localhost", strconv.Itoa(defaultTorSOCKSPort))
	defaultTorDNS     = net.JoinHostPort(defaultTorDNSHost, strconv.Itoa(defaultTorDNSPort))
	defaultTorControl = net.JoinHostPort("localhost", strconv.Itoa(defaultTorControlPort))

	// bitcoindEsimateModes defines all the legal values for bitcoind's
	// estimatesmartfee RPC call.
	defaultBitcoindEstimateMode = "CONSERVATIVE"
	bitcoindEstimateModes       = [2]string{"ECONOMICAL", defaultBitcoindEstimateMode}

	defaultSphinxDbName = "sphinxreplay.db"
)

// Config defines the configuration options for lnd.
//
// See LoadConfig for further details regarding the configuration
// loading+parsing process.
type Config struct {
	ShowVersion bool `short:"V" long:"version" description:"Display version information and exit"`

	LndDir       string `long:"lnddir" description:"The base directory that contains lnd's data, logs, configuration file, etc."`
	ConfigFile   string `short:"C" long:"configfile" description:"Path to configuration file"`
	DataDir      string `short:"b" long:"datadir" description:"The directory to store lnd's data within"`
	SyncFreelist bool   `long:"sync-freelist" description:"Whether the databases used within lnd should sync their freelist to disk. This is disabled by default resulting in improved memory performance during operation, but with an increase in startup time."`

	TLSCertPath        string   `long:"tlscertpath" description:"Path to write the TLS certificate for lnd's RPC and REST services"`
	TLSKeyPath         string   `long:"tlskeypath" description:"Path to write the TLS private key for lnd's RPC and REST services"`
	TLSExtraIPs        []string `long:"tlsextraip" description:"Adds an extra ip to the generated certificate"`
	TLSExtraDomains    []string `long:"tlsextradomain" description:"Adds an extra domain to the generated certificate"`
	TLSAutoRefresh     bool     `long:"tlsautorefresh" description:"Re-generate TLS certificate and key if the IPs or domains are changed"`
	TLSDisableAutofill bool     `long:"tlsdisableautofill" description:"Do not include the interface IPs or the system hostname in TLS certificate, use first --tlsextradomain as Common Name instead, if set"`
	TLSEncryptKey      bool     `long:"tlsencryptkey" description:"Automatically encrypts the TLS private key and generates ephemeral TLS key pairs when the wallet is locked or not initialized"`

	NoMacaroons     bool          `long:"no-macaroons" description:"Disable macaroon authentication"`
	AdminMacPath    string        `long:"adminmacaroonpath" description:"Path to write the admin macaroon for lnd's RPC and REST services if it doesn't exist"`
	ReadMacPath     string        `long:"readonlymacaroonpath" description:"Path to write the read-only macaroon for lnd's RPC and REST services if it doesn't exist"`
	InvoiceMacPath  string        `long:"invoicemacaroonpath" description:"Path to the invoice-only macaroon for lnd's RPC and REST services if it doesn't exist"`
	LogDir          string        `long:"logdir" description:"Directory to log output."`
	MaxLogFiles     int           `long:"maxlogfiles" description:"Maximum logfiles to keep (0 for no rotation)"`
	MaxLogFileSize  int           `long:"maxlogfilesize" description:"Maximum logfile size in MB"`
	AcceptorTimeout time.Duration `long:"acceptortimeout" description:"Time after which an RPCAcceptor will time out and return false if it hasn't yet received a response"`

	ExternalSSLProvider string `long:"externalsslprovider" description:"The provider to use when requesting SSL Certificates"`
	ExternalSSLPort     int    `long:"externalsslport" description:"The port on which lnd will listen for certificate validation challenges."`
	ExternalSSLDomain   string `long:"externalssldomain" description:"Request an external certificate for this domain"`

	// We'll parse these 'raw' string arguments into real net.Addrs in the
	// loadConfig function. We need to expose the 'raw' strings so the
	// command line library can access them.
	// Only the parsed net.Addrs should be used!
	RawRPCListeners  []string `long:"rpclisten" description:"Add an interface/port/socket to listen for RPC connections"`
	RawRESTListeners []string `long:"restlisten" description:"Add an interface/port/socket to listen for REST connections"`
	RawListeners     []string `long:"listen" description:"Add an interface/port to listen for peer connections"`
	RawExternalIPs   []string `long:"externalip" description:"Add an ip:port to the list of local addresses we claim to listen on to peers. If a port is not specified, the default (9735) will be used regardless of other parameters"`
	ExternalHosts    []string `long:"externalhosts" description:"A set of hosts that should be periodically resolved to announce IPs for"`
	RPCListeners     []net.Addr
	RESTListeners    []net.Addr
	RestCORS         []string `long:"restcors" description:"Add an ip:port/hostname to allow cross origin access from. To allow all origins, set as \"*\"."`
	Listeners        []net.Addr
	ExternalIPs      []net.Addr
	DisableListen    bool          `long:"nolisten" description:"Disable listening for incoming peer connections"`
	DisableRest      bool          `long:"norest" description:"Disable REST API"`
	NAT              bool          `long:"nat" description:"Toggle NAT traversal support (using either UPnP or NAT-PMP) to automatically advertise your external IP address to the network -- NOTE this does not support devices behind multiple NATs"`
	MinBackoff       time.Duration `long:"minbackoff" description:"Shortest backoff when reconnecting to persistent peers. Valid time units are {s, m, h}."`
	MaxBackoff       time.Duration `long:"maxbackoff" description:"Longest backoff when reconnecting to persistent peers. Valid time units are {s, m, h}."`

	DebugLevel string `short:"d" long:"debuglevel" description:"Logging level for all subsystems {trace, debug, info, warn, error, critical} -- You may also specify <subsystem>=<level>,<subsystem2>=<level>,... to set the log level for individual subsystems -- Use show to list available subsystems"`

	CPUProfile string `long:"cpuprofile" description:"Write CPU profile to the specified file"`

	Profile string `long:"profile" description:"Enable HTTP profiling on given port -- NOTE port must be between 1024 and 65535"`

	UnsafeDisconnect   bool   `long:"unsafe-disconnect" description:"DEPRECATED: Allows the rpcserver to intentionally disconnect from peers with open channels. THIS FLAG WILL BE REMOVED IN 0.10.0"`
	UnsafeReplay       bool   `long:"unsafe-replay" description:"Causes a link to replay the adds on its commitment txn after starting up, this enables testing of the sphinx replay logic."`
	MaxPendingChannels int    `long:"maxpendingchannels" description:"The maximum number of incoming pending channels permitted per peer."`
	BackupFilePath     string `long:"backupfilepath" description:"The target location of the channel backup file"`

	Bitcoin      *lncfg.Chain    `group:"Bitcoin" namespace:"bitcoin"`
	BtcdMode     *lncfg.Btcd     `group:"btcd" namespace:"btcd"`
	BitcoindMode *lncfg.Bitcoind `group:"bitcoind" namespace:"bitcoind"`
	NeutrinoMode *lncfg.Neutrino `group:"neutrino" namespace:"neutrino"`

	Litecoin      *lncfg.Chain    `group:"Litecoin" namespace:"litecoin"`
	LtcdMode      *lncfg.Btcd     `group:"ltcd" namespace:"ltcd"`
	LitecoindMode *lncfg.Bitcoind `group:"litecoind" namespace:"litecoind"`

	Autopilot *lncfg.AutoPilot `group:"Autopilot" namespace:"autopilot"`

	Tor *lncfg.Tor `group:"Tor" namespace:"tor"`

	SubRPCServers *subRPCServerConfigs `group:"subrpc"`

	Hodl *hodl.Config `group:"hodl" namespace:"hodl"`

	NoNetBootstrap bool `long:"nobootstrap" description:"If true, then automatic network bootstrapping will not be attempted."`

	NoSeedBackup bool `long:"noseedbackup" description:"If true, NO SEED WILL BE EXPOSED -- EVER, AND THE WALLET WILL BE ENCRYPTED USING THE DEFAULT PASSPHRASE. THIS FLAG IS ONLY FOR TESTING AND SHOULD NEVER BE USED ON MAINNET."`

	PaymentsExpirationGracePeriod time.Duration `long:"payments-expiration-grace-period" description:"A period to wait before force closing channels with outgoing htlcs that have timed-out and are a result of this node initiated payments."`
	TrickleDelay                  int           `long:"trickledelay" description:"Time in milliseconds between each release of announcements to the network"`
	ChanEnableTimeout             time.Duration `long:"chan-enable-timeout" description:"The duration that a peer connection must be stable before attempting to send a channel update to reenable or cancel a pending disables of the peer's channels on the network."`
	ChanDisableTimeout            time.Duration `long:"chan-disable-timeout" description:"The duration that must elapse after first detecting that an already active channel is actually inactive and sending channel update disabling it to the network. The pending disable can be canceled if the peer reconnects and becomes stable for chan-enable-timeout before the disable update is sent."`
	ChanStatusSampleInterval      time.Duration `long:"chan-status-sample-interval" description:"The polling interval between attempts to detect if an active channel has become inactive due to its peer going offline."`
	HeightHintCacheQueryDisable   bool          `long:"height-hint-cache-query-disable" description:"Disable queries from the height-hint cache to try to recover channels stuck in the pending close state. Disabling height hint queries may cause longer chain rescans, resulting in a performance hit. Unset this after channels are unstuck so you can get better performance again."`
	Alias                         string        `long:"alias" description:"The node alias. Used as a moniker by peers and intelligence services"`
	Color                         string        `long:"color" description:"The color of the node in hex format (i.e. '#3399FF'). Used to customize node appearance in intelligence services"`
	MinChanSize                   int64         `long:"minchansize" description:"The smallest channel size (in satoshis) that we should accept. Incoming channels smaller than this will be rejected"`
	MaxChanSize                   int64         `long:"maxchansize" description:"The largest channel size (in satoshis) that we should accept. Incoming channels larger than this will be rejected"`

	DefaultRemoteMaxHtlcs uint16 `long:"default-remote-max-htlcs" description:"The default max_htlc applied when opening or accepting channels. This value limits the number of concurrent HTLCs that the remote party can add to the commitment. The maximum possible value is 483."`

	NumGraphSyncPeers      int           `long:"numgraphsyncpeers" description:"The number of peers that we should receive new graph updates from. This option can be tuned to save bandwidth for light clients or routing nodes."`
	HistoricalSyncInterval time.Duration `long:"historicalsyncinterval" description:"The polling interval between historical graph sync attempts. Each historical graph sync attempt ensures we reconcile with the remote peer's graph from the genesis block."`

	IgnoreHistoricalGossipFilters bool `long:"ignore-historical-gossip-filters" description:"If true, will not reply with historical data that matches the range specified by a remote peer's gossip_timestamp_filter. Doing so will result in lower memory and bandwidth requirements."`

	RejectPush bool `long:"rejectpush" description:"If true, lnd will not accept channel opening requests with non-zero push amounts. This should prevent accidental pushes to merchant nodes."`

	RejectHTLC bool `long:"rejecthtlc" description:"If true, lnd will not forward any HTLCs that are meant as onward payments. This option will still allow lnd to send HTLCs and receive HTLCs but lnd won't be used as a hop."`

	StaggerInitialReconnect bool `long:"stagger-initial-reconnect" description:"If true, will apply a randomized staggering between 0s and 30s when reconnecting to persistent peers on startup. The first 10 reconnections will be attempted instantly, regardless of the flag's value"`

	MaxOutgoingCltvExpiry uint32 `long:"max-cltv-expiry" description:"The maximum number of blocks funds could be locked up for when forwarding payments."`

	MaxChannelFeeAllocation float64 `long:"max-channel-fee-allocation" description:"The maximum percentage of total funds that can be allocated to a channel's commitment fee. This only applies for the initiator of the channel. Valid values are within [0.1, 1]."`

	DryRunMigration bool `long:"dry-run-migration" description:"If true, lnd will abort committing a migration if it would otherwise have been successful. This leaves the database unmodified, and still compatible with the previously active version of lnd."`

	net tor.Net

	EnableUpfrontShutdown bool `long:"enable-upfront-shutdown" description:"If true, option upfront shutdown script will be enabled. If peers that we open channels with support this feature, we will automatically set the script to which cooperative closes should be paid out to on channel open. This offers the partial protection of a channel peer disconnecting from us if cooperative close is attempted with a different script."`

	AcceptKeySend bool `long:"accept-keysend" description:"If true, spontaneous payments through keysend will be accepted. [experimental]"`

	KeysendHoldTime time.Duration `long:"keysend-hold-time" description:"If non-zero, keysend payments are accepted but not immediately settled. If the payment isn't settled manually after the specified time, it is canceled automatically. [experimental]"`

	Routing *routing.Conf `group:"routing" namespace:"routing"`

	Workers *lncfg.Workers `group:"workers" namespace:"workers"`

	Caches *lncfg.Caches `group:"caches" namespace:"caches"`

	Prometheus lncfg.Prometheus `group:"prometheus" namespace:"prometheus"`

	WtClient *lncfg.WtClient `group:"wtclient" namespace:"wtclient"`

	Watchtower *lncfg.Watchtower `group:"watchtower" namespace:"watchtower"`

	ProtocolOptions *lncfg.ProtocolOptions `group:"protocol" namespace:"protocol"`

	AllowCircularRoute bool `long:"allow-circular-route" description:"If true, our node will allow htlc forwards that arrive and depart on the same channel."`

	HealthChecks *lncfg.HealthCheckConfig `group:"healthcheck" namespace:"healthcheck"`

	DB *lncfg.DB `group:"db" namespace:"db"`

	// LogWriter is the root logger that all of the daemon's subloggers are
	// hooked up to.
	LogWriter *build.RotatingLogWriter

	// registeredChains keeps track of all chains that have been registered
	// with the daemon.
	registeredChains *chainRegistry

	// networkDir is the path to the directory of the currently active
	// network. This path will hold the files related to each different
	// network.
	networkDir string
}

// DefaultConfig returns all default values for the Config struct.
func DefaultConfig() Config {
	return Config{
		LndDir:          DefaultLndDir,
		ConfigFile:      DefaultConfigFile,
		DataDir:         defaultDataDir,
		DebugLevel:      defaultLogLevel,
		TLSCertPath:     defaultTLSCertPath,
		TLSKeyPath:      defaultTLSKeyPath,
		ExternalSSLPort: defaultExternalSSLPort,
		LogDir:          defaultLogDir,
		MaxLogFiles:     defaultMaxLogFiles,
		MaxLogFileSize:  defaultMaxLogFileSize,
		AcceptorTimeout: defaultAcceptorTimeout,
		Bitcoin: &lncfg.Chain{
			MinHTLCIn:     defaultBitcoinMinHTLCInMSat,
			MinHTLCOut:    defaultBitcoinMinHTLCOutMSat,
			BaseFee:       DefaultBitcoinBaseFeeMSat,
			FeeRate:       DefaultBitcoinFeeRate,
			TimeLockDelta: DefaultBitcoinTimeLockDelta,
			Node:          "btcd",
		},
		BtcdMode: &lncfg.Btcd{
			Dir:     defaultBtcdDir,
			RPCHost: defaultRPCHost,
			RPCCert: defaultBtcdRPCCertFile,
		},
		BitcoindMode: &lncfg.Bitcoind{
			Dir:          defaultBitcoindDir,
			RPCHost:      defaultRPCHost,
			EstimateMode: defaultBitcoindEstimateMode,
		},
		Litecoin: &lncfg.Chain{
			MinHTLCIn:     defaultLitecoinMinHTLCInMSat,
			MinHTLCOut:    defaultLitecoinMinHTLCOutMSat,
			BaseFee:       defaultLitecoinBaseFeeMSat,
			FeeRate:       defaultLitecoinFeeRate,
			TimeLockDelta: defaultLitecoinTimeLockDelta,
			Node:          "ltcd",
		},
		LtcdMode: &lncfg.Btcd{
			Dir:     defaultLtcdDir,
			RPCHost: defaultRPCHost,
			RPCCert: defaultLtcdRPCCertFile,
		},
		LitecoindMode: &lncfg.Bitcoind{
			Dir:          defaultLitecoindDir,
			RPCHost:      defaultRPCHost,
			EstimateMode: defaultBitcoindEstimateMode,
		},
		UnsafeDisconnect:   true,
		MaxPendingChannels: lncfg.DefaultMaxPendingChannels,
		NoSeedBackup:       defaultNoSeedBackup,
		MinBackoff:         defaultMinBackoff,
		MaxBackoff:         defaultMaxBackoff,
		SubRPCServers: &subRPCServerConfigs{
			SignRPC:   &signrpc.Config{},
			RouterRPC: routerrpc.DefaultConfig(),
		},
		Autopilot: &lncfg.AutoPilot{
			MaxChannels:    5,
			Allocation:     0.6,
			MinChannelSize: int64(minChanFundingSize),
			MaxChannelSize: int64(MaxFundingAmount),
			MinConfs:       1,
			ConfTarget:     autopilot.DefaultConfTarget,
			Heuristic: map[string]float64{
				"preferential": 1.0,
			},
		},
		PaymentsExpirationGracePeriod: defaultPaymentsExpirationGracePeriod,
		TrickleDelay:                  defaultTrickleDelay,
		ChanStatusSampleInterval:      defaultChanStatusSampleInterval,
		ChanEnableTimeout:             defaultChanEnableTimeout,
		ChanDisableTimeout:            defaultChanDisableTimeout,
		HeightHintCacheQueryDisable:   defaultHeightHintCacheQueryDisable,
<<<<<<< HEAD
		Alias:                         defaultAlias,
		Color:                         defaultColor,
		MinChanSize:                   int64(minChanFundingSize),
		MaxChanSize:                   int64(0),
		DefaultRemoteMaxHtlcs:         defaultRemoteMaxHtlcs,
		NumGraphSyncPeers:             defaultMinPeers,
		HistoricalSyncInterval:        discovery.DefaultHistoricalSyncInterval,
=======
		Alias:                  defaultAlias,
		Color:                  defaultColor,
		MinChanSize:            int64(minChanFundingSize),
		NumGraphSyncPeers:      defaultMinPeers,
		HistoricalSyncInterval: discovery.DefaultHistoricalSyncInterval,
>>>>>>> 4f11e443
		Tor: &lncfg.Tor{
			SOCKS:   defaultTorSOCKS,
			DNS:     defaultTorDNS,
			Control: defaultTorControl,
		},
		net: &tor.ClearNet{},
		Workers: &lncfg.Workers{
			Read:  lncfg.DefaultReadWorkers,
			Write: lncfg.DefaultWriteWorkers,
			Sig:   lncfg.DefaultSigWorkers,
		},
		Caches: &lncfg.Caches{
			RejectCacheSize:  channeldb.DefaultRejectCacheSize,
			ChannelCacheSize: channeldb.DefaultChannelCacheSize,
		},
		Prometheus: lncfg.DefaultPrometheus(),
		Watchtower: &lncfg.Watchtower{
			TowerDir: defaultTowerDir,
		},
		HealthChecks: &lncfg.HealthCheckConfig{
			ChainCheck: &lncfg.CheckConfig{
				Interval: defaultChainInterval,
				Timeout:  defaultChainTimeout,
				Attempts: defaultChainAttempts,
				Backoff:  defaultChainBackoff,
			},
			DiskCheck: &lncfg.DiskCheckConfig{
				RequiredRemaining: defaultRequiredDisk,
				CheckConfig: &lncfg.CheckConfig{
					Interval: defaultDiskInterval,
					Attempts: defaultDiskAttempts,
					Timeout:  defaultDiskTimeout,
					Backoff:  defaultDiskBackoff,
				},
			},
		},
		MaxOutgoingCltvExpiry:   htlcswitch.DefaultMaxOutgoingCltvExpiry,
		MaxChannelFeeAllocation: htlcswitch.DefaultMaxLinkFeeAllocation,
		LogWriter:               build.NewRotatingLogWriter(),
		DB:                      lncfg.DefaultDB(),
		registeredChains:        newChainRegistry(),
	}
}

// LoadConfig initializes and parses the config using a config file and command
// line options.
//
// The configuration proceeds as follows:
// 	1) Start with a default config with sane settings
// 	2) Pre-parse the command line to check for an alternative config file
// 	3) Load configuration file overwriting defaults with any specified options
// 	4) Parse CLI options and overwrite/add any specified options
func LoadConfig() (*Config, error) {
	// Pre-parse the command line options to pick up an alternative config
	// file.
	preCfg := DefaultConfig()
	if _, err := flags.Parse(&preCfg); err != nil {
		return nil, err
	}

	// Show the version and exit if the version flag was specified.
	appName := filepath.Base(os.Args[0])
	appName = strings.TrimSuffix(appName, filepath.Ext(appName))
	usageMessage := fmt.Sprintf("Use %s -h to show usage", appName)
	if preCfg.ShowVersion {
		fmt.Println(appName, "version", build.Version(),
			"commit="+build.Commit)
		os.Exit(0)
	}

	// If the config file path has not been modified by the user, then we'll
	// use the default config file path. However, if the user has modified
	// their lnddir, then we should assume they intend to use the config
	// file within it.
	configFileDir := CleanAndExpandPath(preCfg.LndDir)
	configFilePath := CleanAndExpandPath(preCfg.ConfigFile)
	if configFileDir != DefaultLndDir {
		if configFilePath == DefaultConfigFile {
			configFilePath = filepath.Join(
				configFileDir, lncfg.DefaultConfigFilename,
			)
		}
	}

	// Next, load any additional configuration options from the file.
	var configFileError error
	cfg := preCfg
	if err := flags.IniParse(configFilePath, &cfg); err != nil {
		// If it's a parsing related error, then we'll return
		// immediately, otherwise we can proceed as possibly the config
		// file doesn't exist which is OK.
		if _, ok := err.(*flags.IniError); ok {
			return nil, err
		}

		configFileError = err
	}

	// Finally, parse the remaining command line options again to ensure
	// they take precedence.
	if _, err := flags.Parse(&cfg); err != nil {
		return nil, err
	}

	// Make sure everything we just loaded makes sense.
	cleanCfg, err := ValidateConfig(cfg, usageMessage)
	if err != nil {
		return nil, err
	}

	// Warn about missing config file only after all other configuration is
	// done.  This prevents the warning on help messages and invalid
	// options.  Note this should go directly before the return.
	if configFileError != nil {
		ltndLog.Warnf("%v", configFileError)
	}

	return cleanCfg, nil
}

func contains(s []string, e string) bool {
	for _, a := range s {
		if a == e {
			return true
		}
	}
	return false
}

// ValidateConfig check the given configuration to be sane. This makes sure no
// illegal values or combination of values are set. All file system paths are
// normalized. The cleaned up config is returned on success.
func ValidateConfig(cfg Config, usageMessage string) (*Config, error) {
	// If the provided lnd directory is not the default, we'll modify the
	// path to all of the files and directories that will live within it.
	lndDir := CleanAndExpandPath(cfg.LndDir)
	if lndDir != DefaultLndDir {
		cfg.DataDir = filepath.Join(lndDir, defaultDataDirname)
		cfg.TLSCertPath = filepath.Join(lndDir, defaultTLSCertFilename)
		cfg.TLSKeyPath = filepath.Join(lndDir, defaultTLSKeyFilename)
		cfg.LogDir = filepath.Join(lndDir, defaultLogDirname)

		// If the watchtower's directory is set to the default, i.e. the
		// user has not requested a different location, we'll move the
		// location to be relative to the specified lnd directory.
		if cfg.Watchtower.TowerDir == defaultTowerDir {
			cfg.Watchtower.TowerDir =
				filepath.Join(cfg.DataDir, defaultTowerSubDirname)
		}
	}

	if cfg.ExternalSSLProvider != "" {
		if cfg.ExternalSSLDomain == "" {
			return nil, fmt.Errorf("you must supply a domain when requesting external certificates")
		}

		supportedSSLProviders := []string{"zerossl"}
		isSupported := contains(supportedSSLProviders, cfg.ExternalSSLProvider)
		if !isSupported {
			return nil, fmt.Errorf("Received unsupported external ssl provider: %s", cfg.ExternalSSLProvider)
		}

		if cfg.ExternalSSLProvider != "" {
			if err := os.MkdirAll(fmt.Sprintf("%s/%s/", lndDir, cfg.ExternalSSLProvider), 0700); err != nil {
				return nil, err
			}
		}
	}

	// Create the lnd directory if it doesn't already exist.
	funcName := "loadConfig"
	if err := os.MkdirAll(lndDir, 0700); err != nil {
		// Show a nicer error message if it's because a symlink is
		// linked to a directory that does not exist (probably because
		// it's not mounted).
		if e, ok := err.(*os.PathError); ok && os.IsExist(err) {
			if link, lerr := os.Readlink(e.Path); lerr == nil {
				str := "is symlink %s -> %s mounted?"
				err = fmt.Errorf(str, e.Path, link)
			}
		}

		str := "%s: Failed to create lnd directory: %v"
		err := fmt.Errorf(str, funcName, err)
		_, _ = fmt.Fprintln(os.Stderr, err)
		return nil, err
	}

	// As soon as we're done parsing configuration options, ensure all paths
	// to directories and files are cleaned and expanded before attempting
	// to use them later on.
	cfg.DataDir = CleanAndExpandPath(cfg.DataDir)
	cfg.TLSCertPath = CleanAndExpandPath(cfg.TLSCertPath)
	cfg.TLSKeyPath = CleanAndExpandPath(cfg.TLSKeyPath)
	cfg.AdminMacPath = CleanAndExpandPath(cfg.AdminMacPath)
	cfg.ReadMacPath = CleanAndExpandPath(cfg.ReadMacPath)
	cfg.InvoiceMacPath = CleanAndExpandPath(cfg.InvoiceMacPath)
	cfg.LogDir = CleanAndExpandPath(cfg.LogDir)
	cfg.BtcdMode.Dir = CleanAndExpandPath(cfg.BtcdMode.Dir)
	cfg.LtcdMode.Dir = CleanAndExpandPath(cfg.LtcdMode.Dir)
	cfg.BitcoindMode.Dir = CleanAndExpandPath(cfg.BitcoindMode.Dir)
	cfg.LitecoindMode.Dir = CleanAndExpandPath(cfg.LitecoindMode.Dir)
	cfg.Tor.PrivateKeyPath = CleanAndExpandPath(cfg.Tor.PrivateKeyPath)
	cfg.Tor.WatchtowerKeyPath = CleanAndExpandPath(cfg.Tor.WatchtowerKeyPath)
	cfg.Watchtower.TowerDir = CleanAndExpandPath(cfg.Watchtower.TowerDir)

	// Ensure that the user didn't attempt to specify negative values for
	// any of the autopilot params.
	if cfg.Autopilot.MaxChannels < 0 {
		str := "%s: autopilot.maxchannels must be non-negative"
		err := fmt.Errorf(str, funcName)
		_, _ = fmt.Fprintln(os.Stderr, err)
		return nil, err
	}
	if cfg.Autopilot.Allocation < 0 {
		str := "%s: autopilot.allocation must be non-negative"
		err := fmt.Errorf(str, funcName)
		_, _ = fmt.Fprintln(os.Stderr, err)
		return nil, err
	}
	if cfg.Autopilot.MinChannelSize < 0 {
		str := "%s: autopilot.minchansize must be non-negative"
		err := fmt.Errorf(str, funcName)
		_, _ = fmt.Fprintln(os.Stderr, err)
		return nil, err
	}
	if cfg.Autopilot.MaxChannelSize < 0 {
		str := "%s: autopilot.maxchansize must be non-negative"
		err := fmt.Errorf(str, funcName)
		_, _ = fmt.Fprintln(os.Stderr, err)
		return nil, err
	}
	if cfg.Autopilot.MinConfs < 0 {
		str := "%s: autopilot.minconfs must be non-negative"
		err := fmt.Errorf(str, funcName)
		_, _ = fmt.Fprintln(os.Stderr, err)
		return nil, err
	}
	if cfg.Autopilot.ConfTarget < 1 {
		str := "%s: autopilot.conftarget must be positive"
		err := fmt.Errorf(str, funcName)
		_, _ = fmt.Fprintln(os.Stderr, err)
		return nil, err
	}

	// Ensure that the specified values for the min and max channel size
	// are within the bounds of the normal chan size constraints.
	if cfg.Autopilot.MinChannelSize < int64(minChanFundingSize) {
		cfg.Autopilot.MinChannelSize = int64(minChanFundingSize)
	}
	if cfg.Autopilot.MaxChannelSize > int64(MaxFundingAmount) {
		cfg.Autopilot.MaxChannelSize = int64(MaxFundingAmount)
	}

	if _, err := validateAtplCfg(cfg.Autopilot); err != nil {
		return nil, err
	}

	// Ensure that --maxchansize is properly handled when set by user.
	// For non-Wumbo channels this limit remains 16777215 satoshis by default
	// as specified in BOLT-02. For wumbo channels this limit is 1,000,000,000.
	// satoshis (10 BTC). Always enforce --maxchansize explicitly set by user.
	// If unset (marked by 0 value), then enforce proper default.
	if cfg.MaxChanSize == 0 {
		if cfg.ProtocolOptions.Wumbo() {
			cfg.MaxChanSize = int64(MaxBtcFundingAmountWumbo)
		} else {
			cfg.MaxChanSize = int64(MaxBtcFundingAmount)
		}
	}

	// Ensure that the user specified values for the min and max channel
	// size make sense.
	if cfg.MaxChanSize < cfg.MinChanSize {
		return nil, fmt.Errorf("invalid channel size parameters: "+
			"max channel size %v, must be no less than min chan size %v",
			cfg.MaxChanSize, cfg.MinChanSize,
		)
	}

	// Don't allow superflous --maxchansize greater than
	// BOLT 02 soft-limit for non-wumbo channel
	if !cfg.ProtocolOptions.Wumbo() && cfg.MaxChanSize > int64(MaxFundingAmount) {
		return nil, fmt.Errorf("invalid channel size parameters: "+
			"maximum channel size %v is greater than maximum non-wumbo"+
			" channel size %v",
			cfg.MaxChanSize, MaxFundingAmount,
		)
	}

	// Ensure a valid max channel fee allocation was set.
	if cfg.MaxChannelFeeAllocation <= 0 || cfg.MaxChannelFeeAllocation > 1 {
		return nil, fmt.Errorf("invalid max channel fee allocation: "+
			"%v, must be within (0, 1]",
			cfg.MaxChannelFeeAllocation)
	}

	// Validate the Tor config parameters.
	socks, err := lncfg.ParseAddressString(
		cfg.Tor.SOCKS, strconv.Itoa(defaultTorSOCKSPort),
		cfg.net.ResolveTCPAddr,
	)
	if err != nil {
		return nil, err
	}
	cfg.Tor.SOCKS = socks.String()

	// We'll only attempt to normalize and resolve the DNS host if it hasn't
	// changed, as it doesn't need to be done for the default.
	if cfg.Tor.DNS != defaultTorDNS {
		dns, err := lncfg.ParseAddressString(
			cfg.Tor.DNS, strconv.Itoa(defaultTorDNSPort),
			cfg.net.ResolveTCPAddr,
		)
		if err != nil {
			return nil, err
		}
		cfg.Tor.DNS = dns.String()
	}

	control, err := lncfg.ParseAddressString(
		cfg.Tor.Control, strconv.Itoa(defaultTorControlPort),
		cfg.net.ResolveTCPAddr,
	)
	if err != nil {
		return nil, err
	}
	cfg.Tor.Control = control.String()

	// Ensure that tor socks host:port is not equal to tor control
	// host:port. This would lead to lnd not starting up properly.
	if cfg.Tor.SOCKS == cfg.Tor.Control {
		str := "%s: tor.socks and tor.control can not use " +
			"the same host:port"
		return nil, fmt.Errorf(str, funcName)
	}

	switch {
	case cfg.Tor.V2 && cfg.Tor.V3:
		return nil, errors.New("either tor.v2 or tor.v3 can be set, " +
			"but not both")
	case cfg.DisableListen && (cfg.Tor.V2 || cfg.Tor.V3):
		return nil, errors.New("listening must be enabled when " +
			"enabling inbound connections over Tor")
	}

	if cfg.Tor.PrivateKeyPath == "" {
		switch {
		case cfg.Tor.V2:
			cfg.Tor.PrivateKeyPath = filepath.Join(
				lndDir, defaultTorV2PrivateKeyFilename,
			)
		case cfg.Tor.V3:
			cfg.Tor.PrivateKeyPath = filepath.Join(
				lndDir, defaultTorV3PrivateKeyFilename,
			)
		}
	}

	if cfg.Tor.WatchtowerKeyPath == "" {
		switch {
		case cfg.Tor.V2:
			cfg.Tor.WatchtowerKeyPath = filepath.Join(
				cfg.Watchtower.TowerDir, defaultTorV2PrivateKeyFilename,
			)
		case cfg.Tor.V3:
			cfg.Tor.WatchtowerKeyPath = filepath.Join(
				cfg.Watchtower.TowerDir, defaultTorV3PrivateKeyFilename,
			)
		}
	}

	// Set up the network-related functions that will be used throughout
	// the daemon. We use the standard Go "net" package functions by
	// default. If we should be proxying all traffic through Tor, then
	// we'll use the Tor proxy specific functions in order to avoid leaking
	// our real information.
	if cfg.Tor.Active {
		cfg.net = &tor.ProxyNet{
			SOCKS:           cfg.Tor.SOCKS,
			DNS:             cfg.Tor.DNS,
			StreamIsolation: cfg.Tor.StreamIsolation,
		}
	}

	if cfg.DisableListen && cfg.NAT {
		return nil, errors.New("NAT traversal cannot be used when " +
			"listening is disabled")
	}
	if cfg.NAT && len(cfg.ExternalHosts) != 0 {
		return nil, errors.New("NAT support and externalhosts are " +
			"mutually exclusive, only one should be selected")
	}

	// Determine the active chain configuration and its parameters.
	switch {
	// At this moment, multiple active chains are not supported.
	case cfg.Litecoin.Active && cfg.Bitcoin.Active:
		str := "%s: Currently both Bitcoin and Litecoin cannot be " +
			"active together"
		return nil, fmt.Errorf(str, funcName)

	// Either Bitcoin must be active, or Litecoin must be active.
	// Otherwise, we don't know which chain we're on.
	case !cfg.Bitcoin.Active && !cfg.Litecoin.Active:
		return nil, fmt.Errorf("%s: either bitcoin.active or "+
			"litecoin.active must be set to 1 (true)", funcName)

	case cfg.Litecoin.Active:
		if cfg.Litecoin.TimeLockDelta < minTimeLockDelta {
			return nil, fmt.Errorf("timelockdelta must be at least %v",
				minTimeLockDelta)
		}
		// Multiple networks can't be selected simultaneously.  Count
		// number of network flags passed; assign active network params
		// while we're at it.
		numNets := 0
		var ltcParams litecoinNetParams
		if cfg.Litecoin.MainNet {
			numNets++
			ltcParams = litecoinMainNetParams
		}
		if cfg.Litecoin.TestNet3 {
			numNets++
			ltcParams = litecoinTestNetParams
		}
		if cfg.Litecoin.RegTest {
			numNets++
			ltcParams = litecoinRegTestNetParams
		}
		if cfg.Litecoin.SimNet {
			numNets++
			ltcParams = litecoinSimNetParams
		}

		if numNets > 1 {
			str := "%s: The mainnet, testnet, and simnet params " +
				"can't be used together -- choose one of the " +
				"three"
			err := fmt.Errorf(str, funcName)
			return nil, err
		}

		// The target network must be provided, otherwise, we won't
		// know how to initialize the daemon.
		if numNets == 0 {
			str := "%s: either --litecoin.mainnet, or " +
				"litecoin.testnet must be specified"
			err := fmt.Errorf(str, funcName)
			return nil, err
		}

		// The litecoin chain is the current active chain. However
		// throughout the codebase we required chaincfg.Params. So as a
		// temporary hack, we'll mutate the default net params for
		// bitcoin with the litecoin specific information.
		applyLitecoinParams(&activeNetParams, &ltcParams)

		switch cfg.Litecoin.Node {
		case "ltcd":
			err := parseRPCParams(cfg.Litecoin, cfg.LtcdMode,
				litecoinChain, funcName)
			if err != nil {
				err := fmt.Errorf("unable to load RPC "+
					"credentials for ltcd: %v", err)
				return nil, err
			}
		case "litecoind":
			if cfg.Litecoin.SimNet {
				return nil, fmt.Errorf("%s: litecoind does not "+
					"support simnet", funcName)
			}
			err := parseRPCParams(cfg.Litecoin, cfg.LitecoindMode,
				litecoinChain, funcName)
			if err != nil {
				err := fmt.Errorf("unable to load RPC "+
					"credentials for litecoind: %v", err)
				return nil, err
			}
		default:
			str := "%s: only ltcd and litecoind mode supported for " +
				"litecoin at this time"
			return nil, fmt.Errorf(str, funcName)
		}

		cfg.Litecoin.ChainDir = filepath.Join(cfg.DataDir,
			defaultChainSubDirname,
			litecoinChain.String())

		// Finally we'll register the litecoin chain as our current
		// primary chain.
		cfg.registeredChains.RegisterPrimaryChain(litecoinChain)
		MaxFundingAmount = maxLtcFundingAmount

	case cfg.Bitcoin.Active:
		// Multiple networks can't be selected simultaneously.  Count
		// number of network flags passed; assign active network params
		// while we're at it.
		numNets := 0
		if cfg.Bitcoin.MainNet {
			numNets++
			activeNetParams = bitcoinMainNetParams
		}
		if cfg.Bitcoin.TestNet3 {
			numNets++
			activeNetParams = bitcoinTestNetParams
		}
		if cfg.Bitcoin.RegTest {
			numNets++
			activeNetParams = bitcoinRegTestNetParams
		}
		if cfg.Bitcoin.SimNet {
			numNets++
			activeNetParams = bitcoinSimNetParams
		}
		if numNets > 1 {
			str := "%s: The mainnet, testnet, regtest, and " +
				"simnet params can't be used together -- " +
				"choose one of the four"
			err := fmt.Errorf(str, funcName)
			return nil, err
		}

		// The target network must be provided, otherwise, we won't
		// know how to initialize the daemon.
		if numNets == 0 {
			str := "%s: either --bitcoin.mainnet, or " +
				"bitcoin.testnet, bitcoin.simnet, or bitcoin.regtest " +
				"must be specified"
			err := fmt.Errorf(str, funcName)
			return nil, err
		}

		if cfg.Bitcoin.TimeLockDelta < minTimeLockDelta {
			return nil, fmt.Errorf("timelockdelta must be at least %v",
				minTimeLockDelta)
		}

		switch cfg.Bitcoin.Node {
		case "btcd":
			err := parseRPCParams(
				cfg.Bitcoin, cfg.BtcdMode, bitcoinChain, funcName,
			)
			if err != nil {
				err := fmt.Errorf("unable to load RPC "+
					"credentials for btcd: %v", err)
				return nil, err
			}
		case "bitcoind":
			if cfg.Bitcoin.SimNet {
				return nil, fmt.Errorf("%s: bitcoind does not "+
					"support simnet", funcName)
			}

			err := parseRPCParams(
				cfg.Bitcoin, cfg.BitcoindMode, bitcoinChain, funcName,
			)
			if err != nil {
				err := fmt.Errorf("unable to load RPC "+
					"credentials for bitcoind: %v", err)
				return nil, err
			}
		case "neutrino":
			// No need to get RPC parameters.

		default:
			str := "%s: only btcd, bitcoind, and neutrino mode " +
				"supported for bitcoin at this time"
			return nil, fmt.Errorf(str, funcName)
		}

		cfg.Bitcoin.ChainDir = filepath.Join(cfg.DataDir,
			defaultChainSubDirname,
			bitcoinChain.String())

		// Finally we'll register the bitcoin chain as our current
		// primary chain.
		cfg.registeredChains.RegisterPrimaryChain(bitcoinChain)
	}

	// Ensure that the user didn't attempt to specify negative values for
	// any of the autopilot params.
	if cfg.Autopilot.MaxChannels < 0 {
		str := "%s: autopilot.maxchannels must be non-negative"
		err := fmt.Errorf(str, funcName)
		_, _ = fmt.Fprintln(os.Stderr, err)
		return nil, err
	}
	if cfg.Autopilot.Allocation < 0 {
		str := "%s: autopilot.allocation must be non-negative"
		err := fmt.Errorf(str, funcName)
		_, _ = fmt.Fprintln(os.Stderr, err)
		return nil, err
	}
	if cfg.Autopilot.MinChannelSize < 0 {
		str := "%s: autopilot.minchansize must be non-negative"
		err := fmt.Errorf(str, funcName)
		_, _ = fmt.Fprintln(os.Stderr, err)
		return nil, err
	}
	if cfg.Autopilot.MaxChannelSize < 0 {
		str := "%s: autopilot.maxchansize must be non-negative"
		err := fmt.Errorf(str, funcName)
		_, _ = fmt.Fprintln(os.Stderr, err)
		return nil, err
	}

	// Ensure that the specified values for the min and max channel size
	// don't are within the bounds of the normal chan size constraints.
	if cfg.Autopilot.MinChannelSize < int64(minChanFundingSize) {
		cfg.Autopilot.MinChannelSize = int64(minChanFundingSize)
	}
	if cfg.Autopilot.MaxChannelSize > int64(MaxFundingAmount) {
		cfg.Autopilot.MaxChannelSize = int64(MaxFundingAmount)
	}

	// Validate profile port number.
	if cfg.Profile != "" {
		profilePort, err := strconv.Atoi(cfg.Profile)
		if err != nil || profilePort < 1024 || profilePort > 65535 {
			str := "%s: The profile port must be between 1024 and 65535"
			err := fmt.Errorf(str, funcName)
			_, _ = fmt.Fprintln(os.Stderr, err)
			_, _ = fmt.Fprintln(os.Stderr, usageMessage)
			return nil, err
		}
	}

	// We'll now construct the network directory which will be where we
	// store all the data specific to this chain/network.
	cfg.networkDir = filepath.Join(
		cfg.DataDir, defaultChainSubDirname,
		cfg.registeredChains.PrimaryChain().String(),
		normalizeNetwork(activeNetParams.Name),
	)

	// If a custom macaroon directory wasn't specified and the data
	// directory has changed from the default path, then we'll also update
	// the path for the macaroons to be generated.
	if cfg.AdminMacPath == "" {
		cfg.AdminMacPath = filepath.Join(
			cfg.networkDir, defaultAdminMacFilename,
		)
	}
	if cfg.ReadMacPath == "" {
		cfg.ReadMacPath = filepath.Join(
			cfg.networkDir, defaultReadMacFilename,
		)
	}
	if cfg.InvoiceMacPath == "" {
		cfg.InvoiceMacPath = filepath.Join(
			cfg.networkDir, defaultInvoiceMacFilename,
		)
	}

	// Similarly, if a custom back up file path wasn't specified, then
	// we'll update the file location to match our set network directory.
	if cfg.BackupFilePath == "" {
		cfg.BackupFilePath = filepath.Join(
			cfg.networkDir, chanbackup.DefaultBackupFileName,
		)
	}

	// Append the network type to the log directory so it is "namespaced"
	// per network in the same fashion as the data directory.
	cfg.LogDir = filepath.Join(cfg.LogDir,
		cfg.registeredChains.PrimaryChain().String(),
		normalizeNetwork(activeNetParams.Name))

	// A log writer must be passed in, otherwise we can't function and would
	// run into a panic later on.
	if cfg.LogWriter == nil {
		return nil, fmt.Errorf("log writer missing in config")
	}

	// Special show command to list supported subsystems and exit.
	if cfg.DebugLevel == "show" {
		fmt.Println("Supported subsystems",
			cfg.LogWriter.SupportedSubsystems())
		os.Exit(0)
	}

	// Initialize logging at the default logging level.
	SetupLoggers(cfg.LogWriter)
	err = cfg.LogWriter.InitLogRotator(
		filepath.Join(cfg.LogDir, defaultLogFilename),
		cfg.MaxLogFileSize, cfg.MaxLogFiles,
	)
	if err != nil {
		str := "%s: log rotation setup failed: %v"
		err = fmt.Errorf(str, funcName, err.Error())
		_, _ = fmt.Fprintln(os.Stderr, err)
		return nil, err
	}

	// Parse, validate, and set debug log level(s).
	err = build.ParseAndSetDebugLevels(cfg.DebugLevel, cfg.LogWriter)
	if err != nil {
		err = fmt.Errorf("%s: %v", funcName, err.Error())
		_, _ = fmt.Fprintln(os.Stderr, err)
		_, _ = fmt.Fprintln(os.Stderr, usageMessage)
		return nil, err
	}

	// At least one RPCListener is required. So listen on localhost per
	// default.
	if len(cfg.RawRPCListeners) == 0 {
		addr := fmt.Sprintf("localhost:%d", defaultRPCPort)
		cfg.RawRPCListeners = append(cfg.RawRPCListeners, addr)
	}

	// Listen on localhost if no REST listeners were specified.
	if len(cfg.RawRESTListeners) == 0 {
		addr := fmt.Sprintf("localhost:%d", defaultRESTPort)
		cfg.RawRESTListeners = append(cfg.RawRESTListeners, addr)
	}

	// Listen on the default interface/port if no listeners were specified.
	// An empty address string means default interface/address, which on
	// most unix systems is the same as 0.0.0.0. If Tor is active, we
	// default to only listening on localhost for hidden service
	// connections.
	if len(cfg.RawListeners) == 0 {
		addr := fmt.Sprintf(":%d", defaultPeerPort)
		if cfg.Tor.Active {
			addr = fmt.Sprintf("localhost:%d", defaultPeerPort)
		}
		cfg.RawListeners = append(cfg.RawListeners, addr)
	}

	// Add default port to all RPC listener addresses if needed and remove
	// duplicate addresses.
	cfg.RPCListeners, err = lncfg.NormalizeAddresses(
		cfg.RawRPCListeners, strconv.Itoa(defaultRPCPort),
		cfg.net.ResolveTCPAddr,
	)
	if err != nil {
		return nil, err
	}

	// Add default port to all REST listener addresses if needed and remove
	// duplicate addresses.
	cfg.RESTListeners, err = lncfg.NormalizeAddresses(
		cfg.RawRESTListeners, strconv.Itoa(defaultRESTPort),
		cfg.net.ResolveTCPAddr,
	)
	if err != nil {
		return nil, err
	}

	// For each of the RPC listeners (REST+gRPC), we'll ensure that users
	// have specified a safe combo for authentication. If not, we'll bail
	// out with an error.
	err = lncfg.EnforceSafeAuthentication(
		cfg.RPCListeners, !cfg.NoMacaroons,
	)
	if err != nil {
		return nil, err
	}

	if cfg.DisableRest {
		ltndLog.Infof("REST API is disabled!")
		cfg.RESTListeners = nil
	} else {
		err = lncfg.EnforceSafeAuthentication(
			cfg.RESTListeners, !cfg.NoMacaroons,
		)
		if err != nil {
			return nil, err
		}
	}

	// Remove the listening addresses specified if listening is disabled.
	if cfg.DisableListen {
		ltndLog.Infof("Listening on the p2p interface is disabled!")
		cfg.Listeners = nil
		cfg.ExternalIPs = nil
	} else {

		// Add default port to all listener addresses if needed and remove
		// duplicate addresses.
		cfg.Listeners, err = lncfg.NormalizeAddresses(
			cfg.RawListeners, strconv.Itoa(defaultPeerPort),
			cfg.net.ResolveTCPAddr,
		)
		if err != nil {
			return nil, err
		}

		// Add default port to all external IP addresses if needed and remove
		// duplicate addresses.
		cfg.ExternalIPs, err = lncfg.NormalizeAddresses(
			cfg.RawExternalIPs, strconv.Itoa(defaultPeerPort),
			cfg.net.ResolveTCPAddr,
		)
		if err != nil {
			return nil, err
		}

		// For the p2p port it makes no sense to listen to an Unix socket.
		// Also, we would need to refactor the brontide listener to support
		// that.
		for _, p2pListener := range cfg.Listeners {
			if lncfg.IsUnix(p2pListener) {
				err := fmt.Errorf("unix socket addresses cannot be "+
					"used for the p2p connection listener: %s",
					p2pListener)
				return nil, err
			}
		}
	}

	// Ensure that the specified minimum backoff is below or equal to the
	// maximum backoff.
	if cfg.MinBackoff > cfg.MaxBackoff {
		return nil, fmt.Errorf("maxbackoff must be greater than " +
			"minbackoff")
	}

	// Newer versions of lnd added a new sub-config for bolt-specific
	// parameters. However we want to also allow existing users to use the
	// value on the top-level config. If the outer config value is set,
	// then we'll use that directly.
	if cfg.SyncFreelist {
		cfg.DB.Bolt.SyncFreelist = cfg.SyncFreelist
	}

	// Ensure that the user hasn't chosen a remote-max-htlc value greater
	// than the protocol maximum.
	maxRemoteHtlcs := uint16(input.MaxHTLCNumber / 2)
	if cfg.DefaultRemoteMaxHtlcs > maxRemoteHtlcs {
		return nil, fmt.Errorf("default-remote-max-htlcs (%v) must be "+
			"less than %v", cfg.DefaultRemoteMaxHtlcs,
			maxRemoteHtlcs)
	}

	// Validate the subconfigs for workers, caches, and the tower client.
	err = lncfg.Validate(
		cfg.Workers,
		cfg.Caches,
		cfg.WtClient,
		cfg.DB,
		cfg.HealthChecks,
	)
	if err != nil {
		return nil, err
	}

	// Finally, ensure that the user's color is correctly formatted,
	// otherwise the server will not be able to start after the unlocking
	// the wallet.
	_, err = parseHexColor(cfg.Color)
	if err != nil {
		return nil, fmt.Errorf("unable to parse node color: %v", err)
	}

	// All good, return the sanitized result.
	return &cfg, err
}

// localDatabaseDir returns the default directory where the
// local bolt db files are stored.
func (c *Config) localDatabaseDir() string {
	return filepath.Join(c.DataDir,
		defaultGraphSubDirname,
		normalizeNetwork(activeNetParams.Name))
}

func (c *Config) networkName() string {
	return normalizeNetwork(activeNetParams.Name)
}

// CleanAndExpandPath expands environment variables and leading ~ in the
// passed path, cleans the result, and returns it.
// This function is taken from https://github.com/btcsuite/btcd
func CleanAndExpandPath(path string) string {
	if path == "" {
		return ""
	}

	// Expand initial ~ to OS specific home directory.
	if strings.HasPrefix(path, "~") {
		var homeDir string
		u, err := user.Current()
		if err == nil {
			homeDir = u.HomeDir
		} else {
			homeDir = os.Getenv("HOME")
		}

		path = strings.Replace(path, "~", homeDir, 1)
	}

	// NOTE: The os.ExpandEnv doesn't work with Windows-style %VARIABLE%,
	// but the variables can still be expanded via POSIX-style $VARIABLE.
	return filepath.Clean(os.ExpandEnv(path))
}

func parseRPCParams(cConfig *lncfg.Chain, nodeConfig interface{}, net chainCode,
	funcName string) error { // nolint:unparam

	// First, we'll check our node config to make sure the RPC parameters
	// were set correctly. We'll also determine the path to the conf file
	// depending on the backend node.
	var daemonName, confDir, confFile string
	switch conf := nodeConfig.(type) {
	case *lncfg.Btcd:
		// If both RPCUser and RPCPass are set, we assume those
		// credentials are good to use.
		if conf.RPCUser != "" && conf.RPCPass != "" {
			return nil
		}

		// Get the daemon name for displaying proper errors.
		switch net {
		case bitcoinChain:
			daemonName = "btcd"
			confDir = conf.Dir
			confFile = "btcd"
		case litecoinChain:
			daemonName = "ltcd"
			confDir = conf.Dir
			confFile = "ltcd"
		}

		// If only ONE of RPCUser or RPCPass is set, we assume the
		// user did that unintentionally.
		if conf.RPCUser != "" || conf.RPCPass != "" {
			return fmt.Errorf("please set both or neither of "+
				"%[1]v.rpcuser, %[1]v.rpcpass", daemonName)
		}

	case *lncfg.Bitcoind:
		// Ensure that if the ZMQ options are set, that they are not
		// equal.
		if conf.ZMQPubRawBlock != "" && conf.ZMQPubRawTx != "" {
			err := checkZMQOptions(
				conf.ZMQPubRawBlock, conf.ZMQPubRawTx,
			)
			if err != nil {
				return err
			}
		}

		// Ensure that if the estimate mode is set, that it is a legal
		// value.
		if conf.EstimateMode != "" {
			err := checkEstimateMode(conf.EstimateMode)
			if err != nil {
				return err
			}
		}

		// If all of RPCUser, RPCPass, ZMQBlockHost, and ZMQTxHost are
		// set, we assume those parameters are good to use.
		if conf.RPCUser != "" && conf.RPCPass != "" &&
			conf.ZMQPubRawBlock != "" && conf.ZMQPubRawTx != "" {
			return nil
		}

		// Get the daemon name for displaying proper errors.
		switch net {
		case bitcoinChain:
			daemonName = "bitcoind"
			confDir = conf.Dir
			confFile = "bitcoin"
		case litecoinChain:
			daemonName = "litecoind"
			confDir = conf.Dir
			confFile = "litecoin"
		}

		// If not all of the parameters are set, we'll assume the user
		// did this unintentionally.
		if conf.RPCUser != "" || conf.RPCPass != "" ||
			conf.ZMQPubRawBlock != "" || conf.ZMQPubRawTx != "" {

			return fmt.Errorf("please set all or none of "+
				"%[1]v.rpcuser, %[1]v.rpcpass, "+
				"%[1]v.zmqpubrawblock, %[1]v.zmqpubrawtx",
				daemonName)
		}
	}

	// If we're in simnet mode, then the running btcd instance won't read
	// the RPC credentials from the configuration. So if lnd wasn't
	// specified the parameters, then we won't be able to start.
	if cConfig.SimNet {
		str := "%v: rpcuser and rpcpass must be set to your btcd " +
			"node's RPC parameters for simnet mode"
		return fmt.Errorf(str, funcName)
	}

	fmt.Println("Attempting automatic RPC configuration to " + daemonName)

	confFile = filepath.Join(confDir, fmt.Sprintf("%v.conf", confFile))
	switch cConfig.Node {
	case "btcd", "ltcd":
		nConf := nodeConfig.(*lncfg.Btcd)
		rpcUser, rpcPass, err := extractBtcdRPCParams(confFile)
		if err != nil {
			return fmt.Errorf("unable to extract RPC credentials:"+
				" %v, cannot start w/o RPC connection",
				err)
		}
		nConf.RPCUser, nConf.RPCPass = rpcUser, rpcPass
	case "bitcoind", "litecoind":
		nConf := nodeConfig.(*lncfg.Bitcoind)
		rpcUser, rpcPass, zmqBlockHost, zmqTxHost, err :=
			extractBitcoindRPCParams(confFile)
		if err != nil {
			return fmt.Errorf("unable to extract RPC credentials:"+
				" %v, cannot start w/o RPC connection",
				err)
		}
		nConf.RPCUser, nConf.RPCPass = rpcUser, rpcPass
		nConf.ZMQPubRawBlock, nConf.ZMQPubRawTx = zmqBlockHost, zmqTxHost
	}

	fmt.Printf("Automatically obtained %v's RPC credentials\n", daemonName)
	return nil
}

// extractBtcdRPCParams attempts to extract the RPC credentials for an existing
// btcd instance. The passed path is expected to be the location of btcd's
// application data directory on the target system.
func extractBtcdRPCParams(btcdConfigPath string) (string, string, error) {
	// First, we'll open up the btcd configuration file found at the target
	// destination.
	btcdConfigFile, err := os.Open(btcdConfigPath)
	if err != nil {
		return "", "", err
	}
	defer func() { _ = btcdConfigFile.Close() }()

	// With the file open extract the contents of the configuration file so
	// we can attempt to locate the RPC credentials.
	configContents, err := ioutil.ReadAll(btcdConfigFile)
	if err != nil {
		return "", "", err
	}

	// Attempt to locate the RPC user using a regular expression. If we
	// don't have a match for our regular expression then we'll exit with
	// an error.
	rpcUserRegexp, err := regexp.Compile(`(?m)^\s*rpcuser\s*=\s*([^\s]+)`)
	if err != nil {
		return "", "", err
	}
	userSubmatches := rpcUserRegexp.FindSubmatch(configContents)
	if userSubmatches == nil {
		return "", "", fmt.Errorf("unable to find rpcuser in config")
	}

	// Similarly, we'll use another regular expression to find the set
	// rpcpass (if any). If we can't find the pass, then we'll exit with an
	// error.
	rpcPassRegexp, err := regexp.Compile(`(?m)^\s*rpcpass\s*=\s*([^\s]+)`)
	if err != nil {
		return "", "", err
	}
	passSubmatches := rpcPassRegexp.FindSubmatch(configContents)
	if passSubmatches == nil {
		return "", "", fmt.Errorf("unable to find rpcuser in config")
	}

	return string(userSubmatches[1]), string(passSubmatches[1]), nil
}

// extractBitcoindParams attempts to extract the RPC credentials for an
// existing bitcoind node instance. The passed path is expected to be the
// location of bitcoind's bitcoin.conf on the target system. The routine looks
// for a cookie first, optionally following the datadir configuration option in
// the bitcoin.conf. If it doesn't find one, it looks for rpcuser/rpcpassword.
func extractBitcoindRPCParams(bitcoindConfigPath string) (string, string, string,
	string, error) {

	// First, we'll open up the bitcoind configuration file found at the
	// target destination.
	bitcoindConfigFile, err := os.Open(bitcoindConfigPath)
	if err != nil {
		return "", "", "", "", err
	}
	defer func() { _ = bitcoindConfigFile.Close() }()

	// With the file open extract the contents of the configuration file so
	// we can attempt to locate the RPC credentials.
	configContents, err := ioutil.ReadAll(bitcoindConfigFile)
	if err != nil {
		return "", "", "", "", err
	}

	// First, we'll look for the ZMQ hosts providing raw block and raw
	// transaction notifications.
	zmqBlockHostRE, err := regexp.Compile(
		`(?m)^\s*zmqpubrawblock\s*=\s*([^\s]+)`,
	)
	if err != nil {
		return "", "", "", "", err
	}
	zmqBlockHostSubmatches := zmqBlockHostRE.FindSubmatch(configContents)
	if len(zmqBlockHostSubmatches) < 2 {
		return "", "", "", "", fmt.Errorf("unable to find " +
			"zmqpubrawblock in config")
	}
	zmqTxHostRE, err := regexp.Compile(`(?m)^\s*zmqpubrawtx\s*=\s*([^\s]+)`)
	if err != nil {
		return "", "", "", "", err
	}
	zmqTxHostSubmatches := zmqTxHostRE.FindSubmatch(configContents)
	if len(zmqTxHostSubmatches) < 2 {
		return "", "", "", "", errors.New("unable to find zmqpubrawtx " +
			"in config")
	}
	zmqBlockHost := string(zmqBlockHostSubmatches[1])
	zmqTxHost := string(zmqTxHostSubmatches[1])
	if err := checkZMQOptions(zmqBlockHost, zmqTxHost); err != nil {
		return "", "", "", "", err
	}

	// Next, we'll try to find an auth cookie. We need to detect the chain
	// by seeing if one is specified in the configuration file.
	dataDir := path.Dir(bitcoindConfigPath)
	dataDirRE, err := regexp.Compile(`(?m)^\s*datadir\s*=\s*([^\s]+)`)
	if err != nil {
		return "", "", "", "", err
	}
	dataDirSubmatches := dataDirRE.FindSubmatch(configContents)
	if dataDirSubmatches != nil {
		dataDir = string(dataDirSubmatches[1])
	}

	chainDir := "/"
	switch activeNetParams.Params.Name {
	case "testnet3":
		chainDir = "/testnet3/"
	case "testnet4":
		chainDir = "/testnet4/"
	case "regtest":
		chainDir = "/regtest/"
	}

	cookie, err := ioutil.ReadFile(dataDir + chainDir + ".cookie")
	if err == nil {
		splitCookie := strings.Split(string(cookie), ":")
		if len(splitCookie) == 2 {
			return splitCookie[0], splitCookie[1], zmqBlockHost,
				zmqTxHost, nil
		}
	}

	// We didn't find a cookie, so we attempt to locate the RPC user using
	// a regular expression. If we  don't have a match for our regular
	// expression then we'll exit with an error.
	rpcUserRegexp, err := regexp.Compile(`(?m)^\s*rpcuser\s*=\s*([^\s]+)`)
	if err != nil {
		return "", "", "", "", err
	}
	userSubmatches := rpcUserRegexp.FindSubmatch(configContents)
	if userSubmatches == nil {
		return "", "", "", "", fmt.Errorf("unable to find rpcuser in " +
			"config")
	}

	// Similarly, we'll use another regular expression to find the set
	// rpcpass (if any). If we can't find the pass, then we'll exit with an
	// error.
	rpcPassRegexp, err := regexp.Compile(`(?m)^\s*rpcpassword\s*=\s*([^\s]+)`)
	if err != nil {
		return "", "", "", "", err
	}
	passSubmatches := rpcPassRegexp.FindSubmatch(configContents)
	if passSubmatches == nil {
		return "", "", "", "", fmt.Errorf("unable to find rpcpassword " +
			"in config")
	}

	return string(userSubmatches[1]), string(passSubmatches[1]),
		zmqBlockHost, zmqTxHost, nil
}

// checkZMQOptions ensures that the provided addresses to use as the hosts for
// ZMQ rawblock and rawtx notifications are different.
func checkZMQOptions(zmqBlockHost, zmqTxHost string) error {
	if zmqBlockHost == zmqTxHost {
		return errors.New("zmqpubrawblock and zmqpubrawtx must be set " +
			"to different addresses")
	}

	return nil
}

// checkEstimateMode ensures that the provided estimate mode is legal.
func checkEstimateMode(estimateMode string) error {
	for _, mode := range bitcoindEstimateModes {
		if estimateMode == mode {
			return nil
		}
	}

	return fmt.Errorf("estimatemode must be one of the following: %v",
		bitcoindEstimateModes[:])
}

// normalizeNetwork returns the common name of a network type used to create
// file paths. This allows differently versioned networks to use the same path.
func normalizeNetwork(network string) string {
	if strings.HasPrefix(network, "testnet") {
		return "testnet"
	}

	return network
}<|MERGE_RESOLUTION|>--- conflicted
+++ resolved
@@ -386,21 +386,13 @@
 		ChanEnableTimeout:             defaultChanEnableTimeout,
 		ChanDisableTimeout:            defaultChanDisableTimeout,
 		HeightHintCacheQueryDisable:   defaultHeightHintCacheQueryDisable,
-<<<<<<< HEAD
-		Alias:                         defaultAlias,
-		Color:                         defaultColor,
-		MinChanSize:                   int64(minChanFundingSize),
-		MaxChanSize:                   int64(0),
-		DefaultRemoteMaxHtlcs:         defaultRemoteMaxHtlcs,
-		NumGraphSyncPeers:             defaultMinPeers,
-		HistoricalSyncInterval:        discovery.DefaultHistoricalSyncInterval,
-=======
 		Alias:                  defaultAlias,
 		Color:                  defaultColor,
 		MinChanSize:            int64(minChanFundingSize),
+		MaxChanSize:            int64(0),
+		DefaultRemoteMaxHtlcs:  defaultRemoteMaxHtlcs,
 		NumGraphSyncPeers:      defaultMinPeers,
 		HistoricalSyncInterval: discovery.DefaultHistoricalSyncInterval,
->>>>>>> 4f11e443
 		Tor: &lncfg.Tor{
 			SOCKS:   defaultTorSOCKS,
 			DNS:     defaultTorDNS,
