--- conflicted
+++ resolved
@@ -10,12 +10,8 @@
     shell: bash
 
 env:
-<<<<<<< HEAD
   DOCKER_REPO: entropybtc
   DOCKER_IMAGE: lnd
-  
-=======
->>>>>>> 1c75d929
   # If you change this value, please change it in the following files as well:
   # /.travis.yml
   # /Dockerfile
@@ -79,12 +75,7 @@
             In order to verify the release, you'll need to have `gpg` or `gpg2` installed on your system. Once you've obtained a copy (and hopefully verified that as well), you'll first need to import the keys that have signed this release if you haven't done so already:
 
             ```
-<<<<<<< HEAD
             curl https://keybase.io/jalavosus/pgp_keys.asc?fingerprint=b417aa515aecc5ea012bbf0471ed6a26942de771 | gpg --import
-=======
-            curl https://keybase.io/bitconner/pgp_keys.asc | gpg --import
-            curl https://keybase.io/roasbeef/pgp_keys.asc | gpg --import
->>>>>>> 1c75d929
             ```
 
             Once you have the required PGP keys, you can verify the release (assuming `manifest-roasbeef-${{ env.RELEASE_VERSION }}.sig` and `manifest-${{ env.RELEASE_VERSION }}.txt` are in the current directory) with:
@@ -96,35 +87,20 @@
             You should see the following if the verification was successful:
 
             ```
-<<<<<<< HEAD
             gpg: assuming signed data in 'manifest-${{ env.RELEASE_VERSION }}.txt'
             gpg: Signature made Sun Jan 10 23:31:34 2021 EST
             gpg:                using RSA key B417AA515AECC5EA012BBF0471ED6A26942DE771
             gpg: Good signature from "James Alavosus (entropy.rocks) () <james@entropy.rocks>" [ultimate]
-=======
-            gpg: Signature made Wed Sep 30 17:35:20 2020 PDT
-            gpg:                using RSA key 4AB7F8DA6FAEBB3B70B1F903BC13F65E2DC84465
-            gpg: Good signature from "Olaoluwa Osuntokun <laolu32@gmail.com>" [ultimate]
->>>>>>> 1c75d929
             ```
 
             That will verify the signature of the manifest file, which ensures integrity and authenticity of the archive you've downloaded locally containing the binaries. Next, depending on your operating system, you should then re-compute the `sha256` hash of the archive with `shasum -a 256 <filename>`, compare it with the corresponding one in the manifest file, and ensure they match *exactly*.
 
-<<<<<<< HEAD
             ## Verifying the Release Timestamp
-=======
-            ## Verifying the Release Timestamp 
->>>>>>> 1c75d929
-
             From this new version onwards, in addition time-stamping the _git tag_ with [OpenTimeStamps](https://opentimestamps.org/), we'll also now timestamp the manifest file along with its signature. Two new files are now included along with the rest of our release artifacts: ` manifest-roasbeef-${{ env.RELEASE_VERSION }}.txt.asc.ots`.
 
             Assuming you have the opentimestamps client installed locally, the timestamps can be verified with the following commands:
             ```
-<<<<<<< HEAD
             ots verify manifest-${{ env.RELEASE_VERSION }}.txt.ots
-=======
-            ots verify manifest-roasbeef-${{ env.RELEASE_VERSION }}.sig.ots -f manifest-roasbeef-${{ env.RELEASE_VERSION }}.sig
->>>>>>> 1c75d929
             ```
 
             Alternatively, [the open timestamps website](https://opentimestamps.org/) can be used to verify timestamps if one doesn't have a `bitcoind` instance accessible locally.
@@ -148,23 +124,23 @@
             gpg: Good signature from "James Alavosus (entropy.rocks) () <james@entropy.rocks>" [ultimate]
             ```
 
-<<<<<<< HEAD
+
             # Building the Contained Release
-=======
-            ## Verifying the Docker Images
-
-            To verify the `lnd` and `lncli` binaries inside the docker images against the signed, reproducible release binaries, there is a verification script in the image that can be called (before starting the container for example):
-
-            ```shell
-            $ docker pull lightninglabs/lnd:${{ env.RELEASE_VERSION }}
-            $ docker run --rm --entrypoint="" lightninglabs/lnd:${{ env.RELEASE_VERSION }} /verify-install.sh
-            $ OK=$?
-            $ if [ "$OK" -ne "0" ]; then echo "Verification failed!"; exit 1; done
-            $ docker run lightninglabs/lnd [command-line options]
-            ```
-
-            # Building the Contained Release 
->>>>>>> 1c75d929
+#=======
+#            ## Verifying the Docker Images
+#
+#            To verify the `lnd` and `lncli` binaries inside the docker images against the signed, reproducible release binaries, there is a verification script in the image that can be called (before starting the container for example):
+#
+#            ```shell
+#            $ docker pull lightninglabs/lnd:${{ env.RELEASE_VERSION }}
+#            $ docker run --rm --entrypoint="" lightninglabs/lnd:${{ env.RELEASE_VERSION }} /verify-install.sh
+#            $ OK=$?
+#            $ if [ "$OK" -ne "0" ]; then echo "Verification failed!"; exit 1; done
+#            $ docker run lightninglabs/lnd [command-line options]
+#            ```
+#
+#            # Building the Contained Release
+#>>>>>>> origin/master
 
             Users are able to rebuild the target release themselves without having to fetch any of the dependencies. In order to do so, assuming
             that `vendor.tar.gz` and `lnd-source-${{ env.RELEASE_VERSION }}.tar.gz` are in the current directory, follow these steps:
